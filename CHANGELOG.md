--- conflicted
+++ resolved
@@ -1,18 +1,9 @@
-<<<<<<< HEAD
-## v0.4.1 (2023-09-20)
-
-### Fix
-
-- Add support for `python 3.11`
-- Fix `scipy` dependency: Pass confidence level as positional argument in `stats.t.interval`
-=======
 ## v0.4.1 (2023-08-24)
 
 ### Refactor
 
 - update to scipy 1.11.2
 - fix tex warnings during pytest
->>>>>>> f737d4c0
 
 ## v0.4.0 (2022-06-28)
 
