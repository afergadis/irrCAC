--- conflicted
+++ resolved
@@ -45,6 +45,7 @@
                   [0.  , 0.75, 1.  ]]),
 'categories': ['Ectopic', 'AIU', 'NIU']}
 """
+
 from copy import deepcopy
 
 import numpy as np
@@ -175,17 +176,13 @@
         pkl = self.ratings.values / self.n
         sum1 = 0
         for k in range(self.q):
-            for l in range(self.q):
-                sum1 += pkl[k, l] * self.weights_mat[k, l] ** 2
+            for n in range(self.q):
+                sum1 += pkl[k, n] * self.weights_mat[k, n] ** 2
         var_bp = ((1 - self.f) / (self.n * (1 - pe) ** 2)) * (sum1 - self.pa**2)
         stderr = np.sqrt(var_bp)
         p_value = 2 * (1 - stats.t.cdf(max(bp_coeff, 0) / stderr, self.n - 1))
         lcb, ucb = stats.t.interval(
-<<<<<<< HEAD
-            confidence=self.confidence_level, df=self.n - 1, scale=stderr, loc=bp_coeff
-=======
             self.confidence_level, df=self.n - 1, scale=stderr, loc=bp_coeff
->>>>>>> f737d4c0
         )
         ucb = min(1, ucb)
         self.agreement["est"].update(
@@ -218,12 +215,12 @@
         pbl_dot = (self.weights_mat * pk_dot).sum(axis=0)
         sum1 = 0
         for k in range(self.q):
-            for l in range(self.q):
+            for n in range(self.q):
                 sum1 += (
-                    pkl[k][l]
+                    pkl[k][n]
                     * (
-                        self.weights_mat[k][l]
-                        - (1 - kappa) * (pb_dot_k[k] + pbl_dot[l])
+                        self.weights_mat[k][n]
+                        - (1 - kappa) * (pb_dot_k[k] + pbl_dot[n])
                     )
                     ** 2
                 )
@@ -233,11 +230,7 @@
         stderr = np.sqrt(var_kappa)
         p_value = 2 * (1 - stats.t.cdf(abs(kappa / stderr), self.n - 1))
         lcb, ucb = stats.t.interval(
-<<<<<<< HEAD
-            confidence=self.confidence_level, df=self.n - 1, scale=stderr, loc=kappa
-=======
             self.confidence_level, df=self.n - 1, scale=stderr, loc=kappa
->>>>>>> f737d4c0
         )
         ucb = min(1, ucb)
         self.agreement["est"].update(
@@ -278,15 +271,15 @@
         pkl = self.ratings.values / self.n
         sum1 = 0
         for k in range(self.q):
-            for l in range(self.q):
+            for n in range(self.q):
                 sum1 += float(
-                    pkl[k][l]
+                    pkl[k][n]
                     * (
-                        self.weights_mat[k][l]
+                        self.weights_mat[k][n]
                         - 2
                         * (1 - ac1)
                         * tw
-                        * (1 - (pi_dot_k[k] + pi_dot_k[l]) / 2)
+                        * (1 - (pi_dot_k[k] + pi_dot_k[n]) / 2)
                         / (self.q * (self.q - 1))
                     )
                     ** 2
@@ -297,11 +290,7 @@
         stderr = np.sqrt(var_gwet)
         p_value = 2 * (1 - stats.t.cdf(max(ac1, 0) / stderr, self.n - 1))
         lcb, ucb = stats.t.interval(
-<<<<<<< HEAD
-            confidence=self.confidence_level, df=self.n - 1, scale=stderr, loc=ac1
-=======
             self.confidence_level, df=self.n - 1, scale=stderr, loc=ac1
->>>>>>> f737d4c0
         )
         ucb = min(1, ucb)
         if np.sum(self.weights_mat) == self.q:
@@ -344,10 +333,10 @@
         kcoeff = (self.pa - pe) / (1 - pe)
         sum1 = 0
         for k in range(self.q):
-            for l in range(self.q):
+            for n in range(self.q):
                 sum1 += (
-                    pkl[k][l]
-                    * (self.weights_mat[k][l] - (1 - kcoeff) * (pbk[k] + pbk[l])) ** 2
+                    pkl[k][n]
+                    * (self.weights_mat[k][n] - (1 - kcoeff) * (pbk[k] + pbk[n])) ** 2
                 )
         var_kripp = ((1 - self.f) / (self.n * (1 - pe) ** 2)) * (
             sum1 - (self.pa - 2 * (1 - kcoeff) * pe) ** 2
@@ -355,14 +344,7 @@
         stderr = np.sqrt(var_kripp)
         p_value = 2 * (1 - stats.t.cdf(max(kripen_coeff, 0) / stderr, self.n - 1))
         lcb, ucb = stats.t.interval(
-<<<<<<< HEAD
-            confidence=self.confidence_level,
-            df=self.n - 1,
-            scale=stderr,
-            loc=kripen_coeff,
-=======
             self.confidence_level, df=self.n - 1, scale=stderr, loc=kripen_coeff
->>>>>>> f737d4c0
         )
         ucb = min(1, ucb)
         self.agreement["est"].update(
@@ -401,17 +383,13 @@
         pkl = self.ratings.values / self.n
         sum1 = 0
         for k in range(self.q):
-            for l in range(self.q):
-                sum1 += pkl[k][l] * self.weights_mat[k][l] ** 2
+            for n in range(self.q):
+                sum1 += pkl[k][n] * self.weights_mat[k][n] ** 2
         var_pa = ((1 - self.f) / self.n) * (sum1 - self.pa**2)
         stderr = np.sqrt(var_pa)
         p_value = 2 * (1 - stats.t.cdf(max(self.pa, 0) / stderr, self.n - 1))
         lcb, ucb = stats.t.interval(
-<<<<<<< HEAD
-            confidence=self.confidence_level, df=self.n - 1, scale=stderr, loc=self.pa
-=======
             self.confidence_level, df=self.n - 1, scale=stderr, loc=self.pa
->>>>>>> f737d4c0
         )
         ucb = min(1, ucb)
         self.agreement["est"].update(
@@ -447,10 +425,10 @@
         pbk = (pb_dot_k + pbl_dot) / 2
         sum1 = 0
         for k in range(self.q):
-            for l in range(self.q):
+            for n in range(self.q):
                 sum1 += (
-                    pkl[k][l]
-                    * (self.weights_mat[k][l] - (1 - scott) * (pbk[k] + pbk[l])) ** 2
+                    pkl[k][n]
+                    * (self.weights_mat[k][n] - (1 - scott) * (pbk[k] + pbk[n])) ** 2
                 )
         var_scott = ((1 - self.f) / (self.n * (1 - pe) ** 2)) * (
             sum1 - (self.pa - 2 * (1 - scott) * pe) ** 2
@@ -458,11 +436,7 @@
         stderr = np.sqrt(var_scott)
         p_value = 2 * (1 - stats.t.cdf(max(scott, 0) / stderr, self.n - 1))
         lcb, ucb = stats.t.interval(
-<<<<<<< HEAD
-            confidence=self.confidence_level, df=self.n - 1, scale=stderr, loc=scott
-=======
             self.confidence_level, df=self.n - 1, scale=stderr, loc=scott
->>>>>>> f737d4c0
         )
         ucb = min(1, ucb)
         self.agreement["est"].update(
