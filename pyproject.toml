--- conflicted
+++ resolved
@@ -1,10 +1,6 @@
 [tool.poetry]
 name = "irrCAC"
-<<<<<<< HEAD
-version = "0.4.0"
-=======
 version = "0.4.1"
->>>>>>> f737d4c0
 description = "Degree of agreement among raters."
 authors = ["Aris Fergadis"]
 keywords = ["Chance-corrected agreement coefficients",
